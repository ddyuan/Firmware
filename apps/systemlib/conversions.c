/****************************************************************************
 *
 *   Copyright (C) 2012 PX4 Development Team. All rights reserved.
 *   Author: @author Lorenz Meier <lm@inf.ethz.ch>
 *
 * Redistribution and use in source and binary forms, with or without
 * modification, are permitted provided that the following conditions
 * are met:
 *
 * 1. Redistributions of source code must retain the above copyright
 *    notice, this list of conditions and the following disclaimer.
 * 2. Redistributions in binary form must reproduce the above copyright
 *    notice, this list of conditions and the following disclaimer in
 *    the documentation and/or other materials provided with the
 *    distribution.
 * 3. Neither the name PX4 nor the names of its contributors may be
 *    used to endorse or promote products derived from this software
 *    without specific prior written permission.
 *
 * THIS SOFTWARE IS PROVIDED BY THE COPYRIGHT HOLDERS AND CONTRIBUTORS
 * "AS IS" AND ANY EXPRESS OR IMPLIED WARRANTIES, INCLUDING, BUT NOT
 * LIMITED TO, THE IMPLIED WARRANTIES OF MERCHANTABILITY AND FITNESS
 * FOR A PARTICULAR PURPOSE ARE DISCLAIMED. IN NO EVENT SHALL THE
 * COPYRIGHT OWNER OR CONTRIBUTORS BE LIABLE FOR ANY DIRECT, INDIRECT,
 * INCIDENTAL, SPECIAL, EXEMPLARY, OR CONSEQUENTIAL DAMAGES (INCLUDING,
 * BUT NOT LIMITED TO, PROCUREMENT OF SUBSTITUTE GOODS OR SERVICES; LOSS
 * OF USE, DATA, OR PROFITS; OR BUSINESS INTERRUPTION) HOWEVER CAUSED
 * AND ON ANY THEORY OF LIABILITY, WHETHER IN CONTRACT, STRICT
 * LIABILITY, OR TORT (INCLUDING NEGLIGENCE OR OTHERWISE) ARISING IN
 * ANY WAY OUT OF THE USE OF THIS SOFTWARE, EVEN IF ADVISED OF THE
 * POSSIBILITY OF SUCH DAMAGE.
 *
 ****************************************************************************/

/**
 * @file conversions.c
 * Implementation of commonly used conversions.
 */

#include <nuttx/config.h>
#include <float.h>

#include "conversions.h"

#define air_gas_constant 8.31432f
#define air_density_sea_level 1.225f
#define absolute_null_kelvin 273.15f

int16_t
int16_t_from_bytes(uint8_t bytes[])
{
	union {
		uint8_t    b[2];
		int16_t    w;
	} u;

	u.b[1] = bytes[0];
	u.b[0] = bytes[1];

	return u.w;
}
<<<<<<< HEAD

void rot2quat(const float R[9], float Q[4])
{
  float q0_2;
  float q1_2;
  float q2_2;
  float q3_2;
  int32_t idx;

  /* conversion of rotation matrix to quaternion
   * choose the largest component to begin with */
  q0_2 = (((1.0F + R[0]) + R[4]) + R[8]) / 4.0F;
  q1_2 = (((1.0F + R[0]) - R[4]) - R[8]) / 4.0F;
  q2_2 = (((1.0F - R[0]) + R[4]) - R[8]) / 4.0F;
  q3_2 = (((1.0F - R[0]) - R[4]) + R[8]) / 4.0F;

  idx = 0;

  if (q0_2 < q1_2) {
    q0_2 = q1_2;

    idx = 1;
  }

  if (q0_2 < q2_2) {
    q0_2 = q2_2;
    idx = 2;
  }

  if (q0_2 < q3_2) {
    q0_2 = q3_2;
    idx = 3;
  }

  q0_2 = sqrtf(q0_2);

  /* solve for the remaining three components */
  if (idx == 0) {
    q1_2 = q0_2;
    q2_2 = (R[5] - R[7]) / 4.0F / q0_2;
    q3_2 = (R[6] - R[2]) / 4.0F / q0_2;
    q0_2 = (R[1] - R[3]) / 4.0F / q0_2;
  } else if (idx == 1) {
    q2_2 = q0_2;
    q1_2 = (R[5] - R[7]) / 4.0F / q0_2;
    q3_2 = (R[3] + R[1]) / 4.0F / q0_2;
    q0_2 = (R[6] + R[2]) / 4.0F / q0_2;
  } else if (idx == 2) {
    q3_2 = q0_2;
    q1_2 = (R[6] - R[2]) / 4.0F / q0_2;
    q2_2 = (R[3] + R[1]) / 4.0F / q0_2;
    q0_2 = (R[7] + R[5]) / 4.0F / q0_2;
  } else {
    q1_2 = (R[1] - R[3]) / 4.0F / q0_2;
    q2_2 = (R[6] + R[2]) / 4.0F / q0_2;
    q3_2 = (R[7] + R[5]) / 4.0F / q0_2;
  }

  /* return values */
  Q[0] = q1_2;
  Q[1] = q2_2;
  Q[2] = q3_2;
  Q[3] = q0_2;
}

void quat2rot(const float Q[4], float R[9])
{
  float q0_2;
  float q1_2;
  float q2_2;
  float q3_2;

  memset(&R[0], 0, 9U * sizeof(float));

  q0_2 = Q[0] * Q[0];
  q1_2 = Q[1] * Q[1];
  q2_2 = Q[2] * Q[2];
  q3_2 = Q[3] * Q[3];

  R[0] = ((q0_2 + q1_2) - q2_2) - q3_2;
  R[3] = 2.0F * (Q[1] * Q[2] - Q[0] * Q[3]);
  R[6] = 2.0F * (Q[1] * Q[3] + Q[0] * Q[2]);
  R[1] = 2.0F * (Q[1] * Q[2] + Q[0] * Q[3]);
  R[4] = ((q0_2 + q2_2) - q1_2) - q3_2;
  R[7] = 2.0F * (Q[2] * Q[3] - Q[0] * Q[1]);
  R[2] = 2.0F * (Q[1] * Q[3] - Q[0] * Q[2]);
  R[5] = 2.0F * (Q[2] * Q[3] + Q[0] * Q[1]);
  R[8] = ((q0_2 + q3_2) - q1_2) - q2_2;
=======
 
float get_air_density(float static_pressure, float temperature_celsius)
{
	return static_pressure/(air_gas_constant * (temperature_celsius + absolute_null_kelvin));
>>>>>>> 46cf2a53
}<|MERGE_RESOLUTION|>--- conflicted
+++ resolved
@@ -59,7 +59,6 @@
 
 	return u.w;
 }
-<<<<<<< HEAD
 
 void rot2quat(const float R[9], float Q[4])
 {
@@ -148,10 +147,9 @@
   R[2] = 2.0F * (Q[1] * Q[3] - Q[0] * Q[2]);
   R[5] = 2.0F * (Q[2] * Q[3] + Q[0] * Q[1]);
   R[8] = ((q0_2 + q3_2) - q1_2) - q2_2;
-=======
+}
  
 float get_air_density(float static_pressure, float temperature_celsius)
 {
-	return static_pressure/(air_gas_constant * (temperature_celsius + absolute_null_kelvin));
->>>>>>> 46cf2a53
+  return static_pressure/(air_gas_constant * (temperature_celsius + absolute_null_kelvin));
 }