/****************************************************************************
 *
 *   Copyright (c) 2012, 2013 PX4 Development Team. All rights reserved.
 *   Author: James Goppert
 *
 * Redistribution and use in source and binary forms, with or without
 * modification, are permitted provided that the following conditions
 * are met:
 *
 * 1. Redistributions of source code must retain the above copyright
 *    notice, this list of conditions and the following disclaimer.
 * 2. Redistributions in binary form must reproduce the above copyright
 *    notice, this list of conditions and the following disclaimer in
 *    the documentation and/or other materials provided with the
 *    distribution.
 * 3. Neither the name PX4 nor the names of its contributors may be
 *    used to endorse or promote products derived from this software
 *    without specific prior written permission.
 *
 * THIS SOFTWARE IS PROVIDED BY THE COPYRIGHT HOLDERS AND CONTRIBUTORS
 * "AS IS" AND ANY EXPRESS OR IMPLIED WARRANTIES, INCLUDING, BUT NOT
 * LIMITED TO, THE IMPLIED WARRANTIES OF MERCHANTABILITY AND FITNESS
 * FOR A PARTICULAR PURPOSE ARE DISCLAIMED. IN NO EVENT SHALL THE
 * COPYRIGHT OWNER OR CONTRIBUTORS BE LIABLE FOR ANY DIRECT, INDIRECT,
 * INCIDENTAL, SPECIAL, EXEMPLARY, OR CONSEQUENTIAL DAMAGES (INCLUDING,
 * BUT NOT LIMITED TO, PROCUREMENT OF SUBSTITUTE GOODS OR SERVICES; LOSS
 * OF USE, DATA, OR PROFITS; OR BUSINESS INTERRUPTION) HOWEVER CAUSED
 * AND ON ANY THEORY OF LIABILITY, WHETHER IN CONTRACT, STRICT
 * LIABILITY, OR TORT (INCLUDING NEGLIGENCE OR OTHERWISE) ARISING IN
 * ANY WAY OUT OF THE USE OF THIS SOFTWARE, EVEN IF ADVISED OF THE
 * POSSIBILITY OF SUCH DAMAGE.
 *
 ****************************************************************************/

/**
 * @file fixedwing_backside_main.cpp
 * @author James Goppert
 *
 * Fixedwing backside controller using control library
 */

#include <nuttx/config.h>
#include <unistd.h>
#include <stdio.h>
#include <stdlib.h>
#include <string.h>
#include <systemlib/systemlib.h>
#include <controllib/fixedwing.hpp>
#include <systemlib/param/param.h>
#include <systemlib/err.h>
#include <drivers/drv_hrt.h>
#include <math.h>

static bool thread_should_exit = false;     /**< Deamon exit flag */
static bool thread_running = false;     /**< Deamon status flag */
static int deamon_task;             /**< Handle of deamon task / thread */

/**
 * Deamon management function.
 */
extern "C" __EXPORT int fixedwing_backside_main(int argc, char *argv[]);

/**
 * Mainloop of deamon.
 */
int control_demo_thread_main(int argc, char *argv[]);

/**
 * Test function
 */
void test();

/**
 * Print the correct usage.
 */
static void usage(const char *reason);

static void
usage(const char *reason)
{
	if (reason)
		fprintf(stderr, "%s\n", reason);

	fprintf(stderr, "usage: fixedwing_backside {start|stop|status} [-p <additional params>]\n\n");
	exit(1);
}

/**
 * The deamon app only briefly exists to start
 * the background job. The stack size assigned in the
 * Makefile does only apply to this management task.
 *
 * The actual stack size should be set in the call
 * to task_create().
 */
int fixedwing_backside_main(int argc, char *argv[])
{

	if (argc < 1)
		usage("missing command");

	if (!strcmp(argv[1], "start")) {

		if (thread_running) {
			warnx("already running");
			/* this is not an error */
			exit(0);
		}

		thread_should_exit = false;
<<<<<<< HEAD
		deamon_task = task_spawn_cmd("control_demo",
=======
		deamon_task = task_spawn("fixedwing_backside",
>>>>>>> 5c74809d
					 SCHED_DEFAULT,
					 SCHED_PRIORITY_MAX - 10,
					 5120,
					 control_demo_thread_main,
					 (argv) ? (const char **)&argv[2] : (const char **)NULL);
		exit(0);
	}

	if (!strcmp(argv[1], "test")) {
		test();
		exit(0);
	}

	if (!strcmp(argv[1], "stop")) {
		thread_should_exit = true;
		exit(0);
	}

	if (!strcmp(argv[1], "status")) {
		if (thread_running) {
			warnx("is running");

		} else {
			warnx("not started");
		}

		exit(0);
	}

	usage("unrecognized command");
	exit(1);
}

int control_demo_thread_main(int argc, char *argv[])
{

	warnx("starting");

	using namespace control;

	fixedwing::BlockMultiModeBacksideAutopilot autopilot(NULL, "FWB");

	thread_running = true;

	while (!thread_should_exit) {
		autopilot.update();
	}

	warnx("exiting.");

	thread_running = false;

	return 0;
}

void test()
{
	warnx("beginning control lib test");
	control::basicBlocksTest();
}<|MERGE_RESOLUTION|>--- conflicted
+++ resolved
@@ -108,11 +108,8 @@
 		}
 
 		thread_should_exit = false;
-<<<<<<< HEAD
-		deamon_task = task_spawn_cmd("control_demo",
-=======
-		deamon_task = task_spawn("fixedwing_backside",
->>>>>>> 5c74809d
+
+		deamon_task = task_spawn_cmd("fixedwing_backside",
 					 SCHED_DEFAULT,
 					 SCHED_PRIORITY_MAX - 10,
 					 5120,
